--- conflicted
+++ resolved
@@ -229,26 +229,11 @@
 async fn process_ogp_url_extractor(nats_url: &str) {
     use domain::model::event::recording::{ogp, programs};
     use domain::model::url_extractor::UrlExtractor;
-<<<<<<< HEAD
-    use nats::kvs::NatsKvRepository;
-=======
     use nats::kvs::NatsKvRepositoryTrait;
->>>>>>> 2204b885
 
     debug!("OGP URL抽出ワーカーを開始します...");
     let nats_client = connect_nats(nats_url).await.unwrap();
 
-<<<<<<< HEAD
-    let programs_event_store =
-        nats::stream::EventStore::<programs::Updated>::new(nats_client.clone())
-            .await
-            .unwrap();
-    let ogp_event_store = nats::stream::EventStore::<ogp::Request>::new(nats_client.clone())
-        .await
-        .unwrap();
-
-    let programs_kvs_repo = NatsKvRepository::<ProgramsData>::new(nats_client.clone())
-=======
     let programs_event_store = EventStore::<programs::Updated>::new(nats_client.clone())
         .await
         .unwrap();
@@ -257,7 +242,6 @@
         .unwrap();
 
     let programs_kvs_repo = ProgramsDataRepository::new(nats_client.clone())
->>>>>>> 2204b885
         .await
         .unwrap();
 
@@ -322,7 +306,6 @@
         }
     }
 }
-
 #[cfg(test)]
 mod tests {
     use std::collections::{BTreeMap, HashMap};
@@ -598,23 +581,7 @@
         assert_eq!(stored_programs[0].service_id, service_id_i32);
         assert_eq!(stored_programs[0].name, Some("テスト番組".to_string()));
     }
-
     #[tokio::test]
-<<<<<<< HEAD
-    async fn test_process_ogp_url_extractor() {
-        use domain::model::event::recording::{ogp, programs};
-        use std::collections::BTreeMap;
-
-        let service_id = 1;
-        let service_id_i32 = service_id as i32;
-
-        let program = Program::new(
-            ProgramIdentifiers {
-                id: 1,
-                event_id: 1001,
-                service_id: service_id_i32,
-                network_id: 32736,
-=======
     async fn test_ogp_url_extractor() {
         let service_id = 1;
 
@@ -624,7 +591,6 @@
                 event_id: 1234,
                 network_id: 5678,
                 service_id: 1,
->>>>>>> 2204b885
             },
             ProgramTiming {
                 start_at: 1619856000000,
@@ -632,35 +598,19 @@
             },
             true,
             Some("テスト番組".to_string()),
-<<<<<<< HEAD
-            Some("テスト番組の説明".to_string()),
-            vec![],
-            Channel {
-                id: service_id,
-=======
             Some("テスト説明".to_string()),
             vec![Genre { lv1: 7, lv2: 0 }],
             Channel {
                 id: 1,
->>>>>>> 2204b885
                 name: "テストチャンネル".to_string(),
             },
         );
 
-<<<<<<< HEAD
-        let mut program_with_extended = program.clone();
-=======
->>>>>>> 2204b885
         let mut extended = BTreeMap::new();
         extended.insert(
             "description".to_string(),
             "これはテスト説明です。https://example.com に詳細があります。".to_string(),
         );
-<<<<<<< HEAD
-        program_with_extended.extended = Some(extended);
-
-        let programs_data = ProgramsData(vec![program_with_extended]);
-=======
         extended.insert(
             "info".to_string(),
             "詳細は http://example.com/long/path/to/url/index.html?param=value#section を参照してください。".to_string(),
@@ -672,30 +622,11 @@
             revision: 1,
             value: programs_data,
         };
->>>>>>> 2204b885
 
         let kvs = MockKvRepository::<ProgramsData>::new();
         kvs.data
             .lock()
             .unwrap()
-<<<<<<< HEAD
-            .insert(service_id.to_string(), (1, programs_data.clone()));
-
-        let programs_updated = programs::Updated {
-            service_id,
-            mirakc_url: "http://example.com".to_string(),
-        };
-
-        let mut reader = MockEventReader::new(vec![programs_updated]);
-
-        let store = MockEventStore::<ogp::Request>::new();
-
-        let event = reader.next().await.unwrap();
-
-        let service_id = event.service_id;
-        let key = service_id.to_string();
-        if let Ok(Some(versioned)) = kvs.get(key).await {
-=======
             .insert(service_id.to_string(), (1, versioned.value.clone()));
 
         let event = programs::Updated {
@@ -711,7 +642,6 @@
         let key = event.service_id.to_string();
 
         if let Some(versioned) = kvs.get(key).await.unwrap() {
->>>>>>> 2204b885
             let programs_data = versioned.value;
             let extractor = UrlExtractor::default();
 
@@ -730,10 +660,6 @@
         }
 
         let published_events = store.get_published_events();
-<<<<<<< HEAD
-        assert_eq!(published_events.len(), 1);
-        assert_eq!(published_events[0].url, "https://example.com");
-=======
         assert_eq!(published_events.len(), 2);
 
         let urls: Vec<String> = published_events.iter().map(|e| e.url.clone()).collect();
@@ -742,6 +668,5 @@
         assert!(urls.contains(
             &"http://example.com/long/path/to/url/index.html?param=value#section".to_string()
         ));
->>>>>>> 2204b885
     }
 }