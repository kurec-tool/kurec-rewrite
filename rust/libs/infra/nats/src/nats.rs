--- conflicted
+++ resolved
@@ -12,12 +12,7 @@
 /// NATS クライアントと関連コンテキストを保持するラッパー構造体。
 #[derive(Clone, Debug)]
 pub struct NatsClient {
-<<<<<<< HEAD
-    #[allow(dead_code)]
-    client: Client,
-=======
     _client: Client,
->>>>>>> b2e26e35
     js_context: jetstream::context::Context,
 }
 
